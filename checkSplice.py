#!/usr/bin/env python3

"""
checkSplice.py

This script checks that the expected splice sites are present in V, J, and C
    genes found by blast.

Created by Chaim A Schramm on 2019-08-06.

Copyright (c) 2019 Vaccine Research Center, National Institutes of Health, USA.
All rights reserved.

"""

from pybedtools import BedTool
import warnings
from Bio import BiopythonWarning
from Bio import SeqIO
from Bio.Seq import Seq
import re, sys

#returns if there is a gap or not
def gapFinder( exons, seqFile ):
	for e in exons:
		s = BedTool.seq( (e.chrom,e.start,e.stop), seqFile )
		#don't think it pays to worry about gaps of 1 or 2 bases, arbitrarily setting threshold at 10 bases
		if "NNNNNNNNNN" in s:
			return True

	return False


def reindexExons(e, minpos, maxpos):

	if e.strand == "+":
		e.start = e.start - minpos
		e.stop  = e.stop  - minpos
	else:
		temp     = e.start
		e.start  = maxpos - e.stop
		e.stop   = maxpos - temp
		e.strand = "+"

	return e


def mapExons(e, posDict, source ):

	#convert exon coordinates to contig being annotated
	e.chrom  = source.chrom
	e.name   = source.name
	e.strand = source.strand

	if source.strand == "+":
		e.start = posDict[ e.start ]['test'] + source.start
		e.stop  = posDict[ e.stop ]['test'] + source.start
	else:
		temp    = e.start
		e.start = source.stop - posDict[ e.stop ]['test']
		e.stop  = source.stop - posDict[ temp ]['test']

	return e


def checkSplice( hits, bedfile, targetSeq, contigs, gene, blast_exec, codingSeq ):

	from annotateIgLoci import blast2bed, quickAlign, GAPPED_CODON_TABLE

	results = dict()
	reasons = dict()
	notes   = dict()
	targetBed = BedTool(bedfile)
	a = open("annoTemp/alignTest.txt",'w')
	#iterate through hits
	for h in hits:

		stringhit =	"\t".join(h[0:6])
		pseudo = False

		#check if at least one of the hits has CDS annotations
		names = re.sub(" .*$","",h.name).split(",")
		for n in names:
			exons = targetBed.filter(lambda x: x.name == n + " CDS").saveas()
			if len(exons) > 0:
				if not gapFinder(exons, targetSeq): #avoid things that might cause trouble
					break
		if len(exons) == 0 and codingSeq is not None:
			#no annotation: find one that does with BLAST
			s = BedTool([h]).sequence(fi=contigs,fo="annoTemp/temp.fa",s=True)
			blast2bed(blast_exec, codingSeq, "annoTemp/temp.fa", "annoTemp/temp.bed")
			blastHits = BedTool("annoTemp/temp.bed")
			for b in blastHits:
				correctedName = re.sub( "(-...)-.", "\\1", b.chrom ) #?occasional extra letters in coding database names for some reason
				correctedName = re.sub( "\*\d\d", "*01", correctedName ) #change allele designation to 01 to match targetBed
				exons = targetBed.filter( lambda x: x.name == correctedName + " CDS" ).saveas()
				if len(exons) > 0:
					break

		#no matches whatsoever
		if len(exons) == 0:
			reasons[ stringhit ] = "no target CDS found"
			continue

		#now get sequences and align them
		s = BedTool([h]).sequence(fi=contigs,fo="annoTemp/temp.fa",s=True)
		with open("annoTemp/temp.fa",'r') as handle:
			testSeq = SeqIO.read(handle, "fasta")
		r = exons.merge(d=10000,c="4,5,6",o="first").sequence(fi=targetSeq,fo="annoTemp/ref.fa",s=True)
		with open("annoTemp/ref.fa",'r') as handle:
			refSeq = SeqIO.read(handle, "fasta")
		align = quickAlign(refSeq, testSeq)
		if gene == 'C':
			for seq in align:
				print(f">{h.name}-{seq}\n{align[seq]}\n", file=a)



		#make sure the feature numbering corresponds to the extracted sequence
		#    by rev-comp-ing if necessary and subtracting off the start position
		#    of the first exon. Makes sure we know which is the splice donor and
		#    which is the splice acceptor.
		finalExons = exons.each( reindexExons, exons[0].start, exons[len(exons)-1].stop ).saveas()
		finalExons = finalExons.sort() #if they were negative strand, this puts the flipped exons in order

		#extract and copy CDS/domain descriptions
		#kludgy, but start by making a dictionary of corresponding positions
                    #can use this to try and extend incomplete hits, if need be
		posDict = dict()
		refPos  = -1
		testPos = -1
		for p in range(len(align['ref'])):
			if not align['test'][p] == "-": testPos += 1
			if not align['ref'][p] == "-":
				refPos += 1
				posDict[ refPos ] = { 'align':p, 'test':testPos, 'gap':False }
				if testPos == -1:
					posDict[ refPos ]['test'] = 0 #special case where blast hit is missing 5' end; don't try to claw it back
			if align['test'][p] == "-": posDict[ refPos ][ 'gap' ] = True
		#add closed boundaries:
		if align['ref'][-1] == "-":
			#hit went past last exon, set boundary at testPos of last non gap
			posDict[ refPos+1 ] = { 'test':posDict[refPos]['test']+1, 'gap':False }
		else:
			posDict[ refPos+1 ] = { 'test':testPos+1, 'gap':False }
			if align['test'][-1] == "-": posDict[ refPos+1 ][ 'gap' ] = True

		#check for splice sites for gaps and proper motifs
		# also check if the ends of the alignment are missing
		incomplete5 = False
		incomplete3 = False
		missingExons = []
		for i in range(len(finalExons)):

			if i > 0: #C acceptor handled below
				acceptor = re.sub("-","",align['test'][ posDict[finalExons[i].start]['align']-10 : posDict[finalExons[i].start]['align'] ]) #if there are gaps here, it's probably bad anyway, but trying for a safety margin
<<<<<<< HEAD
=======
				if re.match("IGHC",h.name):

>>>>>>> 5c720e95
				if not acceptor.endswith("AG"):
					pseudo = True
					reasons[ stringhit ] = "a bad splice acceptor"
					#break

			if posDict[ finalExons[i].start ]['gap']:
				if i==0:
					notes[ stringhit ] = f"incomplete 5' end"
					incomplete5 = True
				else:
					notes[ stringhit ] = f"splice acceptor in alignment gap in exon {i+1}"

			if i < len(finalExons)-1: #J donor handled below
				donor = re.sub("-","",align['test'][ posDict[finalExons[i].stop]['align'] : posDict[finalExons[i].stop]['align']+10 ]) #if there are gaps here, it's probably bad anyway, but trying for a safety margin
<<<<<<< HEAD
=======
				if re.match("IGHC",h.name):

>>>>>>> 5c720e95
				if not donor.startswith("GT"):
					with warnings.catch_warnings():
						warnings.simplefilter('ignore', BiopythonWarning)
						if not (gene=="C" and Seq(donor).translate().startswith("*")):
							#assume a stop codon at an exon boundary is always CHS...
							pseudo = True
							reasons[ stringhit ] = "a bad splice donor"
							#break

			if posDict[ finalExons[i].stop ]['gap']:
				if i==len(finalExons)-1:
					notes[ stringhit ] = f"incomplete 3' end"
					incomplete3 = True
				else:
					notes[ stringhit ] = f"splice donor in alignment gap in exon {i+1}"


		# update coordinates/names to contig being annotated
		mapped = finalExons.each( mapExons, posDict, h ).saveas()
		mapped = mapped.sort() #in case h is negative strand

		#remove exons that are empty
		mapped = [ mapped[i] for i in range(len(mapped)) if mapped[i].stop - mapped[i].start > 1 ]

		#J and C: extract post/pre nt to verify splicing
		#  but don't bother if we've already marked the ends as missing
		if gene == "J" and not incomplete3:
			if h.strand == "+":
				s = BedTool.seq((mapped[0].chrom,mapped[0].stop,mapped[0].stop+2), contigs )
				if not s == "GT":
					pseudo = True
					reasons[ stringhit ] = "a bad splice donor"
			else:
				s = BedTool.seq((mapped[0].chrom,mapped[0].start-2,mapped[0].start), contigs )
				if not s == "AC":
					pseudo = True
					reasons[ stringhit ] = "a bad splice donor"
		elif gene == "C" and not incomplete5:
			if h.strand == "+":
				s = BedTool.seq((mapped[0].chrom,mapped[0].start-2,mapped[0].start), contigs )
				if not s == "AG":
					pseudo = True
					reasons[ stringhit ] = "a bad splice acceptor"
			else:
				s = BedTool.seq((mapped[len(mapped)-1].chrom,mapped[len(mapped)-1].stop,mapped[len(mapped)-1].stop+2), contigs )
				if not s == "CT":
					pseudo = True
					reasons[ stringhit ] = "a bad splice acceptor"

		#check first exon of V gene for start codon
		elif gene == "V":
			if h.strand == "+":
				s = BedTool.seq((mapped[0].chrom, mapped[0].start, mapped[0].start+3), contigs)
				if not s == "ATG":
					pseudo = True
					reasons[ stringhit ] = "an invalid start codon"
			else:
				s = BedTool.seq((mapped[len(mapped)-1].chrom, mapped[len(mapped)-1].stop-3, mapped[len(mapped)-1].stop), contigs)
				if not s == "CAT":
					pseudo = True
					reasons[ stringhit ] = "an invalid start codon"

		results[ stringhit ] = mapped

	return results, reasons, notes<|MERGE_RESOLUTION|>--- conflicted
+++ resolved
@@ -154,11 +154,7 @@
 
 			if i > 0: #C acceptor handled below
 				acceptor = re.sub("-","",align['test'][ posDict[finalExons[i].start]['align']-10 : posDict[finalExons[i].start]['align'] ]) #if there are gaps here, it's probably bad anyway, but trying for a safety margin
-<<<<<<< HEAD
-=======
-				if re.match("IGHC",h.name):
-
->>>>>>> 5c720e95
+
 				if not acceptor.endswith("AG"):
 					pseudo = True
 					reasons[ stringhit ] = "a bad splice acceptor"
@@ -173,11 +169,7 @@
 
 			if i < len(finalExons)-1: #J donor handled below
 				donor = re.sub("-","",align['test'][ posDict[finalExons[i].stop]['align'] : posDict[finalExons[i].stop]['align']+10 ]) #if there are gaps here, it's probably bad anyway, but trying for a safety margin
-<<<<<<< HEAD
-=======
-				if re.match("IGHC",h.name):
-
->>>>>>> 5c720e95
+
 				if not donor.startswith("GT"):
 					with warnings.catch_warnings():
 						warnings.simplefilter('ignore', BiopythonWarning)
